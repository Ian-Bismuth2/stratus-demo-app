from datetime import datetime, timedelta
from flask import Blueprint, abort, jsonify, request
<<<<<<< HEAD
from sqlalchemy import or_
=======

import array
import collections
>>>>>>> 54af20f0

from wx_explore.common.models import (
    Source,
    Location,
    LocationName,
    Metric,
    FileBandMeta,
)
from wx_explore.common.location import get_xy_for_coord, proj_shape
from wx_explore.common.storage import get_s3_bucket
from wx_explore.common.utils import datetime2unix
from wx_explore.web import app


api = Blueprint('api', __name__, url_prefix='/api')


@api.route('/sources')
def get_sources():
    """
    Get all sources that data points can come from.
    :return: List of sources.
    """
    res = []

    for source in Source.query.all():
        j = source.serialize()
        j['fields'] = [f.serialize() for f in source.fields]
        res.append(j)

    return jsonify(res)


@api.route('/source/<int:src_id>')
def get_source(src_id):
    """
    Get data about a specific source.
    :param src_id: The ID of the source.
    :return: An object representing the source.
    """
    source = Source.query.get_or_404(src_id)

    j = source.serialize()
    j['fields'] = [f.serialize() for f in source.fields]

    return jsonify(j)


@api.route('/metrics')
def get_metrics():
    """
    Get all metrics that data points can be.
    :return: List of metrics.
    """
    return jsonify([m.serialize() for m in Metric.query.all()])


@api.route('/location/search')
def get_location_from_query():
    """
    Search locations by name prefix.
    :return: A list of locations matching the search query.
    """
    search = request.args.get('q')

    if search is None or len(search) < 2:
        abort(400)

    # Fixes basic weird results that could come from users entering '\'s, '%'s, or '_'s
    search = '%' + search.replace('\\', '\\\\').replace('_', '\_').replace('%', '\%') + '%'

    query = Location.query.join(LocationName) \
            .filter(LocationName.name.ilike(search)) \
            .distinct(Location.id) \
            .order_by(LocationName.population.desc()) \
            .limit(10)

    return jsonify([l.serialize() for l in query.all()])


@api.route('/wx')
def wx_for_location():
    """
    Gets the weather for a specific location, optionally limiting by metric and time.
    at that time.
    """
    lat = float(request.args['lat'])
    lon = float(request.args['lon'])

    if lat > 90 or lat < -90 or lon > 180 or lon < -180:
        abort(400)

    requested_metrics = request.args.getlist('metrics')

    if requested_metrics:
        metrics = [Metric.query.get(i) for i in requested_metrics]
    else:
        metrics = Metric.query.all()

    now = datetime.utcnow()
    start = request.args.get('start', type=int)
    end = request.args.get('end', type=int)

    if start is None:
        start = now - timedelta(hours=1)
    else:
        start = datetime.utcfromtimestamp(start)

        if not app.debug:
            if start < now - timedelta(days=1):
                start = now - timedelta(days=1)

    if end is None:
        end = now + timedelta(hours=12)
    else:
        end = datetime.utcfromtimestamp(end)

        if not app.debug:
            if end > now + timedelta(days=7):
                end = now + timedelta(days=7)

    requested_source_fields = set()
    for metric in metrics:
        for sf in metric.fields:
            requested_source_fields.add(sf)

    valid_source_fields = set()
    locs = {}
    for sf in requested_source_fields:
        loc = get_xy_for_coord(sf.projection, (lat,lon))
        if loc is not None:
            locs[sf.projection.id] = loc
            valid_source_fields.add(sf)

    fbms = FileBandMeta.query.filter(
        FileBandMeta.source_field_id.in_([sf.id for sf in valid_source_fields]),
        FileBandMeta.valid_time >= start,
        FileBandMeta.valid_time < end,
    ).all()

    # Gather all files we need data from
    file_metas = set(fbm.file_meta for fbm in fbms)
    file_contents = {}

    # Read them in
    # TODO: do all of these in parallel since most time will probably be spent blocked on FIO
    s3 = get_s3_bucket()
    for fm in file_metas:
        x, y = locs[fm.projection.id]
        n_x = proj_shape(fm.projection)[1]
        loc_chunks = (y * n_x) + x

        obj = s3.Object(fm.file_name)
        start = loc_chunks * fm.loc_size
        end = (loc_chunks + 1) * fm.loc_size
        file_contents[fm.file_name] = obj.get(Range=f'bytes={start}-{end-1}')['Body'].read()

    # filebandmeta -> values
    data_points = {}

    for fbm in fbms:
        raw = file_contents[fbm.file_meta.file_name][fbm.offset:fbm.offset+(4*fbm.vals_per_loc)]
        data_values = array.array("f", raw).tolist()
        data_points[fbm] = data_values

    # valid time -> data points
    datas = collections.defaultdict(list)

    for fbm, values in data_points.items():
        datas[datetime2unix(fbm.valid_time)].append({
            'run_time': datetime2unix(fbm.run_time),
            'src_field_id': fbm.source_field_id,
            'value': values[0],  # TODO
        })

    wx = {
        'data': datas,
        'ordered_times': sorted(datas.keys()),
    }

    return jsonify(wx)<|MERGE_RESOLUTION|>--- conflicted
+++ resolved
@@ -1,12 +1,8 @@
 from datetime import datetime, timedelta
 from flask import Blueprint, abort, jsonify, request
-<<<<<<< HEAD
-from sqlalchemy import or_
-=======
 
 import array
 import collections
->>>>>>> 54af20f0
 
 from wx_explore.common.models import (
     Source,
